/**
 * Licensed to the Apache Software Foundation (ASF) under one
 * or more contributor license agreements.  See the NOTICE file
 * distributed with this work for additional information
 * regarding copyright ownership.  The ASF licenses this file
 * to you under the Apache License, Version 2.0 (the
 * "License"); you may not use this file except in compliance
 * with the License.  You may obtain a copy of the License at
 *
 *     http://www.apache.org/licenses/LICENSE-2.0
 *
 * Unless required by applicable law or agreed to in writing, software
 * distributed under the License is distributed on an "AS IS" BASIS,
 * WITHOUT WARRANTIES OR CONDITIONS OF ANY KIND, either express or implied.
 * See the License for the specific language governing permissions and
 * limitations under the License.
 */

package org.apache.hadoop.hive.ql.exec;

import java.io.BufferedInputStream;
import java.io.FileInputStream;
import java.io.ObjectInputStream;
import java.io.Serializable;
import java.util.ArrayList;

import org.apache.commons.logging.Log;
import org.apache.commons.logging.LogFactory;
import org.apache.hadoop.conf.Configuration;
import org.apache.hadoop.filecache.DistributedCache;
import org.apache.hadoop.fs.FileSystem;
import org.apache.hadoop.fs.Path;
import org.apache.hadoop.hive.ql.exec.persistence.MapJoinKey;
import org.apache.hadoop.hive.ql.exec.persistence.MapJoinObjectSerDeContext;
import org.apache.hadoop.hive.ql.exec.persistence.MapJoinRowContainer;
import org.apache.hadoop.hive.ql.exec.persistence.MapJoinTableContainer;
import org.apache.hadoop.hive.ql.exec.persistence.MapJoinTableContainerSerDe;
import org.apache.hadoop.hive.ql.metadata.HiveException;
import org.apache.hadoop.hive.ql.plan.MapJoinDesc;
import org.apache.hadoop.hive.ql.plan.TableDesc;
import org.apache.hadoop.hive.ql.plan.api.OperatorType;
import org.apache.hadoop.hive.serde2.SerDe;
import org.apache.hadoop.hive.serde2.SerDeException;
import org.apache.hadoop.hive.shims.ShimLoader;
import org.apache.hadoop.util.ReflectionUtils;

/**
 * Map side Join operator implementation.
 */
public class MapJoinOperator extends AbstractMapJoinOperator<MapJoinDesc> implements Serializable {
  private static final long serialVersionUID = 1L;
  private static final Log LOG = LogFactory.getLog(MapJoinOperator.class.getName());

<<<<<<< HEAD

  private transient String hashMapKey;
  private transient ObjectCache cache;
  protected transient HashMapWrapper<AbstractMapJoinKey, MapJoinObjectValue>[] mapJoinTables;

  protected static MapJoinMetaData metadata = new MapJoinMetaData();
  public static MapJoinMetaData getMetadata() {
    return metadata;
  }

=======
>>>>>>> 9fd37244
  private static final transient String[] FATAL_ERR_MSG = {
      null, // counter value 0 means no error
      "Mapside join exceeds available memory. "
          + "Please try removing the mapjoin hint."};

  private transient MapJoinTableContainer[] mapJoinTables;
  private transient MapJoinTableContainerSerDe[] mapJoinTableSerdes;
  private transient boolean hashTblInitedOnce;
  private transient MapJoinKey key;

  public MapJoinOperator() {
  }

  public MapJoinOperator(AbstractMapJoinOperator<? extends MapJoinDesc> mjop) {
    super(mjop);
  }

  @Override
  protected void initializeOp(Configuration hconf) throws HiveException {
    super.initializeOp(hconf);
<<<<<<< HEAD

    hashMapKey = "__HASH_MAP_"+this.getOperatorId();
    cache = ObjectCacheFactory.getCache(hconf);

    metadataValueTag = new int[numAliases];
    for (int pos = 0; pos < numAliases; pos++) {
      metadataValueTag[pos] = -1;
    }

    metadataKeyTag = -1;

    int tagLen = conf.getTagLength();

    rowContainerMap = new MapJoinRowContainer[tagLen];

    mapJoinTables = (HashMapWrapper<AbstractMapJoinKey, MapJoinObjectValue>[]) cache.retrieve(hashMapKey);
    hashTblInitedOnce = true;

    if (mapJoinTables == null) {
      mapJoinTables = new HashMapWrapper[tagLen];

      // initialize the hash tables for other tables
      for (int pos = 0; pos < numAliases; pos++) {
        if (pos == posBigTable) {
          continue;
        }

        HashMapWrapper<AbstractMapJoinKey, MapJoinObjectValue> hashTable = new HashMapWrapper<AbstractMapJoinKey, MapJoinObjectValue>();

        mapJoinTables[pos] = hashTable;
        MapJoinRowContainer<ArrayList<Object>> rowContainer = new MapJoinRowContainer<ArrayList<Object>>();
        rowContainerMap[pos] = rowContainer;
      }

      hashTblInitedOnce = false;
    }
=======
    int tagLen = conf.getTagLength();
    mapJoinTables = new MapJoinTableContainer[tagLen];
    mapJoinTableSerdes = new MapJoinTableContainerSerDe[tagLen];
    hashTblInitedOnce = false;
>>>>>>> 9fd37244
  }

  @Override
  protected void fatalErrorMessage(StringBuilder errMsg, long counterCode) {
    errMsg.append("Operator " + getOperatorId() + " (id=" + id + "): "
        + FATAL_ERR_MSG[(int) counterCode]);
  }

  public void generateMapMetaData() throws HiveException, SerDeException {
    // generate the meta data for key
    // index for key is -1
    
    TableDesc keyTableDesc = conf.getKeyTblDesc();
    SerDe keySerializer = (SerDe) ReflectionUtils.newInstance(keyTableDesc.getDeserializerClass(),
        null);
    keySerializer.initialize(null, keyTableDesc.getProperties());
    MapJoinObjectSerDeContext keyContext = new MapJoinObjectSerDeContext(keySerializer, false);
    for (int pos = 0; pos < order.length; pos++) {
      if (pos == posBigTable) {
        continue;
      }
      TableDesc valueTableDesc;
      if (conf.getNoOuterJoin()) {
        valueTableDesc = conf.getValueTblDescs().get(pos);
      } else {
        valueTableDesc = conf.getValueFilteredTblDescs().get(pos);
      }
      SerDe valueSerDe = (SerDe) ReflectionUtils.newInstance(valueTableDesc.getDeserializerClass(),
          null);
      valueSerDe.initialize(null, valueTableDesc.getProperties());
      MapJoinObjectSerDeContext valueContext = new MapJoinObjectSerDeContext(valueSerDe, hasFilter(pos));
      mapJoinTableSerdes[pos] = new MapJoinTableContainerSerDe(keyContext, valueContext);
    }
  }

  private void loadHashTable() throws HiveException {
    if (!this.getExecContext().getLocalWork().getInputFileChangeSensitive()) {
      if (hashTblInitedOnce) {
        return;
      } else {
        hashTblInitedOnce = true;
      }
    }

    String baseDir = null;
    String currentInputFile = getExecContext().getCurrentInputFile();
    LOG.info("******* Load from HashTable File: input : " + currentInputFile);
    String fileName = getExecContext().getLocalWork().getBucketFileName(currentInputFile);
    try {
      if (ShimLoader.getHadoopShims().isLocalMode(hconf)) {
        baseDir = this.getExecContext().getLocalWork().getTmpFileURI();
      } else {
        Path[] localArchives;
        String stageID = this.getExecContext().getLocalWork().getStageID();
        String suffix = Utilities.generateTarFileName(stageID);
        FileSystem localFs = FileSystem.getLocal(hconf);
        localArchives = DistributedCache.getLocalCacheArchives(this.hconf);
        Path archive;
        for (int j = 0; j < localArchives.length; j++) {
          archive = localArchives[j];
          if (!archive.getName().endsWith(suffix)) {
            continue;
          }
          Path archiveLocalLink = archive.makeQualified(localFs);
          baseDir = archiveLocalLink.toUri().getPath();
        }
      }
      for (int pos = 0; pos < mapJoinTables.length; pos++) {
        if (pos == posBigTable) {
          continue;
        }
        if(baseDir == null) {
          throw new IllegalStateException("baseDir cannot be null");
        }
        String filePath = Utilities.generatePath(baseDir, conf.getDumpFilePrefix(), (byte)pos, fileName);
        Path path = new Path(filePath);
        LOG.info("\tLoad back 1 hashtable file from tmp file uri:" + path);
        ObjectInputStream in = new ObjectInputStream(new BufferedInputStream(
            new FileInputStream(path.toUri().getPath()), 4096));
        try{ 
          mapJoinTables[pos] = mapJoinTableSerdes[pos].load(in);
        } finally {
          in.close();
        }
      }
    } catch (Exception e) {
      throw new HiveException(e);
    }
    cache.cache(hashMapKey, mapJoinTables);
  }

  // Load the hash table
  @Override
  public void cleanUpInputFileChangedOp() throws HiveException {
    try {
      if (firstRow) {
        // generate the map metadata
        generateMapMetaData();
        firstRow = false;
      }
      loadHashTable();
    } catch (SerDeException e) {
      throw new HiveException(e);
    }
  }

  @Override
  public void processOp(Object row, int tag) throws HiveException {
    try {
      if (firstRow) {
        // generate the map metadata
        generateMapMetaData();
        firstRow = false;
      }
      alias = (byte)tag;

      // compute keys and values as StandardObjects
      key = JoinUtil.computeMapJoinKeys(key, row, joinKeys[alias],
          joinKeysObjectInspectors[alias]);
      boolean joinNeeded = false;
      for (byte pos = 0; pos < order.length; pos++) {
        if (pos != alias) {
          MapJoinRowContainer rowContainer = mapJoinTables[pos].get(key);
          // there is no join-value or join-key has all null elements
          if (rowContainer == null || key.hasAnyNulls(nullsafes)) {
            if (!noOuterJoin) {
              joinNeeded = true;
              storage[pos] = dummyObjVectors[pos];
            } else {
              storage[pos] = emptyList;
            }
          } else {
            joinNeeded = true;
            storage[pos] = rowContainer.copy();
            aliasFilterTags[pos] = rowContainer.getAliasFilter();
          }
        }
      }
      if (joinNeeded) {
        ArrayList<Object> value = getFilteredValue(alias, row);
        // Add the value to the ArrayList
        storage[alias].add(value);
        // generate the output records
        checkAndGenObject();
      }
      // done with the row
      storage[tag].clear();
      for (byte pos = 0; pos < order.length; pos++) {
        if (pos != tag) {
          storage[pos] = null;
        }
      }
    } catch (SerDeException e) {
      throw new HiveException(e);
    }
  }

  @Override
  public void closeOp(boolean abort) throws HiveException {
    if (mapJoinTables != null) {
      for (MapJoinTableContainer tableContainer : mapJoinTables) {
        if (tableContainer != null) {
          tableContainer.clear();
        }
      }
    }
    super.closeOp(abort);
  }

  /**
   * Implements the getName function for the Node Interface.
   *
   * @return the name of the operator
   */
  @Override
  public String getName() {
    return getOperatorName();
  }

  static public String getOperatorName() {
    return "MAPJOIN";
  }

  @Override
  public OperatorType getType() {
    return OperatorType.MAPJOIN;
  }
}<|MERGE_RESOLUTION|>--- conflicted
+++ resolved
@@ -51,19 +51,10 @@
   private static final long serialVersionUID = 1L;
   private static final Log LOG = LogFactory.getLog(MapJoinOperator.class.getName());
 
-<<<<<<< HEAD
-
-  private transient String hashMapKey;
+  private transient String tableKey;
+  private transient String serdeKey;
   private transient ObjectCache cache;
-  protected transient HashMapWrapper<AbstractMapJoinKey, MapJoinObjectValue>[] mapJoinTables;
-
-  protected static MapJoinMetaData metadata = new MapJoinMetaData();
-  public static MapJoinMetaData getMetadata() {
-    return metadata;
-  }
-
-=======
->>>>>>> 9fd37244
+
   private static final transient String[] FATAL_ERR_MSG = {
       null, // counter value 0 means no error
       "Mapside join exceeds available memory. "
@@ -84,49 +75,23 @@
   @Override
   protected void initializeOp(Configuration hconf) throws HiveException {
     super.initializeOp(hconf);
-<<<<<<< HEAD
-
-    hashMapKey = "__HASH_MAP_"+this.getOperatorId();
+
+    int tagLen = conf.getTagLength();
+
+    tableKey = "__HASH_MAP_"+this.getOperatorId()+"_container";
+    serdeKey = "__HASH_MAP_"+this.getOperatorId()+"_serde";
+
     cache = ObjectCacheFactory.getCache(hconf);
 
-    metadataValueTag = new int[numAliases];
-    for (int pos = 0; pos < numAliases; pos++) {
-      metadataValueTag[pos] = -1;
-    }
-
-    metadataKeyTag = -1;
-
-    int tagLen = conf.getTagLength();
-
-    rowContainerMap = new MapJoinRowContainer[tagLen];
-
-    mapJoinTables = (HashMapWrapper<AbstractMapJoinKey, MapJoinObjectValue>[]) cache.retrieve(hashMapKey);
+    mapJoinTables = (MapJoinTableContainer[]) cache.retrieve(tableKey);
+    mapJoinTableSerdes = (MapJoinTableContainerSerDe[]) cache.retrieve(serdeKey);
     hashTblInitedOnce = true;
 
-    if (mapJoinTables == null) {
-      mapJoinTables = new HashMapWrapper[tagLen];
-
-      // initialize the hash tables for other tables
-      for (int pos = 0; pos < numAliases; pos++) {
-        if (pos == posBigTable) {
-          continue;
-        }
-
-        HashMapWrapper<AbstractMapJoinKey, MapJoinObjectValue> hashTable = new HashMapWrapper<AbstractMapJoinKey, MapJoinObjectValue>();
-
-        mapJoinTables[pos] = hashTable;
-        MapJoinRowContainer<ArrayList<Object>> rowContainer = new MapJoinRowContainer<ArrayList<Object>>();
-        rowContainerMap[pos] = rowContainer;
-      }
-
+    if (mapJoinTables == null || mapJoinTableSerdes == null) {
+      mapJoinTables = new MapJoinTableContainer[tagLen];
+      mapJoinTableSerdes = new MapJoinTableContainerSerDe[tagLen];
       hashTblInitedOnce = false;
     }
-=======
-    int tagLen = conf.getTagLength();
-    mapJoinTables = new MapJoinTableContainer[tagLen];
-    mapJoinTableSerdes = new MapJoinTableContainerSerDe[tagLen];
-    hashTblInitedOnce = false;
->>>>>>> 9fd37244
   }
 
   @Override
@@ -215,7 +180,8 @@
     } catch (Exception e) {
       throw new HiveException(e);
     }
-    cache.cache(hashMapKey, mapJoinTables);
+    cache.cache(tableKey, mapJoinTables);
+    cache.cache(serdeKey, mapJoinTableSerdes);
   }
 
   // Load the hash table
