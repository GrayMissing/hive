/**
 * Licensed to the Apache Software Foundation (ASF) under one
 * or more contributor license agreements.  See the NOTICE file
 * distributed with this work for additional information
 * regarding copyright ownership.  The ASF licenses this file
 * to you under the Apache License, Version 2.0 (the
 * "License"); you may not use this file except in compliance
 * with the License.  You may obtain a copy of the License at
 *
 *     http://www.apache.org/licenses/LICENSE-2.0
 *
 * Unless required by applicable law or agreed to in writing, software
 * distributed under the License is distributed on an "AS IS" BASIS,
 * WITHOUT WARRANTIES OR CONDITIONS OF ANY KIND, either express or implied.
 * See the License for the specific language governing permissions and
 * limitations under the License.
 */

package org.apache.hadoop.hive.ql.exec;

import java.io.IOException;
import java.io.Serializable;
import java.util.ArrayList;
import java.util.Arrays;
import java.util.Comparator;
import java.util.HashMap;
import java.util.Iterator;
import java.util.List;
import java.util.Map;
import java.util.Properties;

import org.apache.commons.lang3.StringEscapeUtils;
import org.apache.hadoop.conf.Configurable;
import org.apache.hadoop.conf.Configuration;
import org.apache.hadoop.fs.FileStatus;
import org.apache.hadoop.fs.FileSystem;
import org.apache.hadoop.fs.Path;
import org.apache.hadoop.hive.common.FileUtils;
import org.apache.hadoop.hive.common.ValidTxnList;
import org.apache.hadoop.hive.common.ValidWriteIds;
import org.apache.hadoop.hive.conf.HiveConf;
import org.apache.hadoop.hive.metastore.MetaStoreUtils;
import org.apache.hadoop.hive.ql.exec.mr.ExecMapperContext;
import org.apache.hadoop.hive.ql.io.AcidUtils;
import org.apache.hadoop.hive.ql.io.HiveContextAwareRecordReader;
import org.apache.hadoop.hive.ql.io.HiveInputFormat;
import org.apache.hadoop.hive.ql.io.HiveRecordReader;
import org.apache.hadoop.hive.ql.metadata.HiveException;
import org.apache.hadoop.hive.ql.metadata.VirtualColumn;
import org.apache.hadoop.hive.ql.parse.SplitSample;
import org.apache.hadoop.hive.ql.plan.FetchWork;
import org.apache.hadoop.hive.ql.plan.PartitionDesc;
import org.apache.hadoop.hive.ql.plan.TableDesc;
import org.apache.hadoop.hive.ql.session.SessionState.LogHelper;
import org.apache.hadoop.hive.serde2.Deserializer;
import org.apache.hadoop.hive.serde2.SerDeSpec;
import org.apache.hadoop.hive.serde2.objectinspector.InspectableObject;
import org.apache.hadoop.hive.serde2.objectinspector.ObjectInspector;
import org.apache.hadoop.hive.serde2.objectinspector.ObjectInspectorConverters;
import org.apache.hadoop.hive.serde2.objectinspector.ObjectInspectorConverters.Converter;
import org.apache.hadoop.hive.serde2.objectinspector.ObjectInspectorFactory;
import org.apache.hadoop.hive.serde2.objectinspector.StructField;
import org.apache.hadoop.hive.serde2.objectinspector.StructObjectInspector;
import org.apache.hadoop.hive.serde2.objectinspector.primitive.PrimitiveObjectInspectorFactory;
import org.apache.hadoop.hive.serde2.typeinfo.TypeInfoFactory;
import org.apache.hadoop.io.Writable;
import org.apache.hadoop.io.WritableComparable;
import org.apache.hadoop.mapred.InputFormat;
import org.apache.hadoop.mapred.InputSplit;
import org.apache.hadoop.mapred.JobConf;
import org.apache.hadoop.mapred.JobConfigurable;
import org.apache.hadoop.mapred.RecordReader;
import org.apache.hadoop.mapred.Reporter;
import org.apache.hadoop.mapreduce.lib.input.FileInputFormat;
import org.apache.hadoop.util.StringUtils;
import org.apache.hive.common.util.AnnotationUtils;
import org.apache.hive.common.util.ReflectionUtil;
import org.slf4j.Logger;
import org.slf4j.LoggerFactory;

import com.google.common.collect.Iterators;
import com.google.common.collect.Lists;

/**
 * FetchTask implementation.
 **/
public class FetchOperator implements Serializable {

  static final Logger LOG = LoggerFactory.getLogger(FetchOperator.class.getName());
  static final LogHelper console = new LogHelper(LOG);

  public static final String FETCH_OPERATOR_DIRECTORY_LIST =
      "hive.complete.dir.list";

  private FetchWork work;
  private Operator<?> operator;    // operator tree for processing row further (optional)

  private final boolean hasVC;
  private final boolean isStatReader;
  private final boolean isPartitioned;
  private final boolean isNonNativeTable;
  private StructObjectInspector vcsOI;
  private final List<VirtualColumn> vcCols;
  private ExecMapperContext context;

  private transient Deserializer tableSerDe;
  private transient StructObjectInspector tableOI;
  private transient StructObjectInspector partKeyOI;
  private transient StructObjectInspector convertedOI;

  private transient Iterator<Path> iterPath;
  private transient Iterator<PartitionDesc> iterPartDesc;
  private transient Iterator<FetchInputFormatSplit> iterSplits = Iterators.emptyIterator();

  private transient Path currPath;
  private transient PartitionDesc currDesc;
  private transient Deserializer currSerDe;
  private transient Converter ObjectConverter;
  private transient RecordReader<WritableComparable, Writable> currRecReader;

  private transient JobConf job;
  private transient WritableComparable key;
  private transient Writable value;
  private transient Object[] vcValues;

  private transient int headerCount;
  private transient int footerCount;
  private transient FooterBuffer footerBuffer;

  private transient StructObjectInspector outputOI;
  private transient Object[] row;
  private transient Map<String, ValidWriteIds> writeIdMap;

  public FetchOperator(FetchWork work, JobConf job) throws HiveException {
    this(work, job, null, null);
  }

  public FetchOperator(FetchWork work, JobConf job, Operator<?> operator,
      List<VirtualColumn> vcCols) throws HiveException {
    this.job = job;
    this.work = work;
    this.operator = operator;
    if (operator instanceof TableScanOperator) {
      Utilities.addTableSchemaToConf(job,
          (TableScanOperator) operator);
    }
    this.vcCols = vcCols;
    this.hasVC = vcCols != null && !vcCols.isEmpty();
    this.isStatReader = work.getTblDesc() == null;
    this.isPartitioned = !isStatReader && work.isPartitioned();
    this.isNonNativeTable = !isStatReader && work.getTblDesc().isNonNative();
    initialize();
  }

  public void setValidTxnList(String txnStr) {
    job.set(ValidTxnList.VALID_TXNS_KEY, txnStr);
  }
  private void initialize() throws HiveException {
    if (isStatReader) {
      outputOI = work.getStatRowOI();
      return;
    }
    if (hasVC) {
      List<String> names = new ArrayList<String>(vcCols.size());
      List<ObjectInspector> inspectors = new ArrayList<ObjectInspector>(vcCols.size());
      for (VirtualColumn vc : vcCols) {
        inspectors.add(vc.getObjectInspector());
        names.add(vc.getName());
      }
      vcsOI = ObjectInspectorFactory.getStandardStructObjectInspector(names, inspectors);
      vcValues = new Object[vcCols.size()];
    }
    if (hasVC && isPartitioned) {
      row = new Object[3];
    } else if (hasVC || isPartitioned) {
      row = new Object[2];
    } else {
      row = new Object[1];
    }
    if (isPartitioned) {
      iterPath = work.getPartDir().iterator();
      iterPartDesc = work.getPartDesc().iterator();
    } else {
      iterPath = Arrays.asList(work.getTblDir()).iterator();
      iterPartDesc = Iterators.cycle(new PartitionDesc(work.getTblDesc(), null));
    }
    outputOI = setupOutputObjectInspector();
    context = setupExecContext(operator, work.getPathLists());
  }

  private ExecMapperContext setupExecContext(Operator operator, List<Path> paths) {
    ExecMapperContext context = null;
    if (hasVC || work.getSplitSample() != null) {
      context = new ExecMapperContext(job);
      if (operator != null) {
        operator.passExecContext(context);
      }
    }
    setFetchOperatorContext(job, paths);
    return context;
  }

  public FetchWork getWork() {
    return work;
  }

  public void setWork(FetchWork work) {
    this.work = work;
  }

  /**
   * A cache of InputFormat instances.
   */
  private static final Map<String, InputFormat> inputFormats = new HashMap<String, InputFormat>();

  @SuppressWarnings("unchecked")
  static InputFormat getInputFormatFromCache(
    Class<? extends InputFormat> inputFormatClass, JobConf conf) throws IOException {
    if (Configurable.class.isAssignableFrom(inputFormatClass) ||
        JobConfigurable.class.isAssignableFrom(inputFormatClass)) {
      return ReflectionUtil.newInstance(inputFormatClass, conf);
    }
    // TODO: why is this copy-pasted from HiveInputFormat?
    InputFormat format = inputFormats.get(inputFormatClass.getName());
    if (format == null) {
      try {
        format = ReflectionUtil.newInstance(inputFormatClass, conf);
        inputFormats.put(inputFormatClass.getName(), format);
      } catch (Exception e) {
        throw new IOException("Cannot create an instance of InputFormat class "
            + inputFormatClass.getName() + " as specified in mapredWork!", e);
      }
    }
    return format;
  }

  private StructObjectInspector getPartitionKeyOI(TableDesc tableDesc) throws Exception {
    String pcols = tableDesc.getProperties().getProperty(
        org.apache.hadoop.hive.metastore.api.hive_metastoreConstants.META_TABLE_PARTITION_COLUMNS);
    String pcolTypes = tableDesc.getProperties().getProperty(
        org.apache.hadoop.hive.metastore.api.hive_metastoreConstants.META_TABLE_PARTITION_COLUMN_TYPES);

    String[] partKeys = pcols.trim().split("/");
    String[] partKeyTypes = pcolTypes.trim().split(":");
    ObjectInspector[] inspectors = new ObjectInspector[partKeys.length];
    for (int i = 0; i < partKeys.length; i++) {
      inspectors[i] = PrimitiveObjectInspectorFactory
          .getPrimitiveWritableObjectInspector(TypeInfoFactory
              .getPrimitiveTypeInfo(partKeyTypes[i]));
    }
    return ObjectInspectorFactory.getStandardStructObjectInspector(
        Arrays.asList(partKeys), Arrays.asList(inspectors));
  }

  private Object[] createPartValue(PartitionDesc partDesc, StructObjectInspector partOI) {
    Map<String, String> partSpec = partDesc.getPartSpec();
    List<? extends StructField> fields = partOI.getAllStructFieldRefs();
    Object[] partValues = new Object[fields.size()];
    for (int i = 0; i < partValues.length; i++) {
      StructField field = fields.get(i);
      String value = partSpec.get(field.getFieldName());
      ObjectInspector oi = field.getFieldObjectInspector();
      partValues[i] = ObjectInspectorConverters.getConverter(
          PrimitiveObjectInspectorFactory.javaStringObjectInspector, oi).convert(value);
    }
    return partValues;
  }

  private boolean getNextPath() throws Exception {
    while (iterPath.hasNext()) {
      currPath = iterPath.next();
      currDesc = iterPartDesc.next();
      Utilities.LOG14535.debug("Considering " + currPath);
      if (isNonNativeTable) {
        return true;
      }
      FileSystem fs = currPath.getFileSystem(job);
      if (fs.exists(currPath)) {
        if (extractWriteIdsForCurrentTable() != null) {
          return true;
        }
        for (FileStatus fStat : listStatusUnderPath(fs, currPath)) {
          if (fStat.getLen() > 0) {
            return true;
          }
        }
      }
    }
    Utilities.LOG14535.debug("Done with all the paths");
    return false;
  }

  /**
   * Set context for this fetch operator in to the jobconf.
   * This helps InputFormats make decisions based on the scope of the complete
   * operation.
   * @param conf the configuration to modify
   * @param paths the list of input directories
   */
  static void setFetchOperatorContext(JobConf conf, List<Path> paths) {
    if (paths != null) {
      StringBuilder buff = new StringBuilder();
      for (Path path : paths) {
        if (buff.length() > 0) {
          buff.append('\t');
        }
        buff.append(StringEscapeUtils.escapeJava(path.toString()));
      }
      conf.set(FETCH_OPERATOR_DIRECTORY_LIST, buff.toString());
    }
  }

  private RecordReader<WritableComparable, Writable> getRecordReader() throws Exception {
    if (!iterSplits.hasNext()) {
      FetchInputFormatSplit[] splits = getNextSplits();
      if (splits == null) {
        return null;
      }

      if (!isPartitioned || convertedOI == null) {
        currSerDe = tableSerDe;
        ObjectConverter = null;
      } else {
        currSerDe = needConversion(currDesc) ? currDesc.getDeserializer(job) : tableSerDe;
        ObjectInspector inputOI = currSerDe.getObjectInspector();
        ObjectConverter = ObjectInspectorConverters.getConverter(inputOI, convertedOI);
      }
      if (isPartitioned) {
        row[1] = createPartValue(currDesc, partKeyOI);
      }
      iterSplits = Arrays.asList(splits).iterator();

      if (LOG.isDebugEnabled()) {
        LOG.debug("Creating fetchTask with deserializer typeinfo: "
            + currSerDe.getObjectInspector().getTypeName());
        LOG.debug("deserializer properties:\ntable properties: " +
            currDesc.getTableDesc().getProperties() + "\npartition properties: " +
            currDesc.getProperties());
      }
    }

    final FetchInputFormatSplit target = iterSplits.next();

    @SuppressWarnings("unchecked")
    final RecordReader<WritableComparable, Writable> reader = target.getRecordReader(job);
    if (hasVC || work.getSplitSample() != null) {
      currRecReader = new HiveRecordReader<WritableComparable, Writable>(reader, job) {
        @Override
        public boolean doNext(WritableComparable key, Writable value) throws IOException {
          // if current pos is larger than shrinkedLength which is calculated for
          // each split by table sampling, stop fetching any more (early exit)
          if (target.shrinkedLength > 0 &&
              context.getIoCxt().getCurrentBlockStart() > target.shrinkedLength) {
            return false;
          }
          return super.doNext(key, value);
        }
      };
      ((HiveContextAwareRecordReader)currRecReader).
          initIOContext(target, job, target.inputFormat.getClass(), reader);
    } else {
      currRecReader = reader;
    }
    key = currRecReader.createKey();
    value = currRecReader.createValue();
    headerCount = footerCount = 0;
    return currRecReader;
  }

  protected FetchInputFormatSplit[] getNextSplits() throws Exception {
    while (getNextPath()) {
      // not using FileInputFormat.setInputPaths() here because it forces a connection to the
      // default file system - which may or may not be online during pure metadata operations
      job.set("mapred.input.dir", StringUtils.escapeString(currPath.toString()));

      // Fetch operator is not vectorized and as such turn vectorization flag off so that
      // non-vectorized record reader is created below.
      HiveConf.setBoolVar(job, HiveConf.ConfVars.HIVE_VECTORIZATION_ENABLED, false);

      Class<? extends InputFormat> formatter = currDesc.getInputFileFormatClass();
      Utilities.copyTableJobPropertiesToConf(currDesc.getTableDesc(), job);
      InputFormat inputFormat = getInputFormatFromCache(formatter, job);
      String inputs = processCurrPathForMmWriteIds(inputFormat);
      Utilities.LOG14535.info("Setting fetch inputs to " + inputs);
      if (inputs == null) return null;
      job.set("mapred.input.dir", inputs);

      InputSplit[] splits = inputFormat.getSplits(job, 1);
      FetchInputFormatSplit[] inputSplits = new FetchInputFormatSplit[splits.length];
      for (int i = 0; i < splits.length; i++) {
        inputSplits[i] = new FetchInputFormatSplit(splits[i], inputFormat);
      }
      if (work.getSplitSample() != null) {
        inputSplits = splitSampling(work.getSplitSample(), inputSplits);
      }
      if (inputSplits.length > 0) {
        if (HiveConf.getBoolVar(job, HiveConf.ConfVars.HIVE_IN_TEST)) {
          Arrays.sort(inputSplits, new FetchInputFormatSplitComparator());
        }
        return inputSplits;
      }
    }
    return null;
  }

  private String processCurrPathForMmWriteIds(InputFormat inputFormat) throws IOException {
    if (inputFormat instanceof HiveInputFormat) {
      return StringUtils.escapeString(currPath.toString()); // No need to process here.
    }
    ValidWriteIds ids = extractWriteIdsForCurrentTable();
    if (ids != null) {
      Utilities.LOG14535.info("Observing " + currDesc.getTableName() + ": " + ids);
    }

    Path[] dirs = HiveInputFormat.processPathsForMmRead(Lists.newArrayList(currPath), job, ids);
    if (dirs == null || dirs.length == 0) {
      return null; // No valid inputs. This condition is logged inside the call.
    }
    StringBuffer str = new StringBuffer(StringUtils.escapeString(dirs[0].toString()));
    for(int i = 1; i < dirs.length;i++) {
      str.append(",").append(StringUtils.escapeString(dirs[i].toString()));
    }
    return str.toString();
  }

  private ValidWriteIds extractWriteIdsForCurrentTable() {
    if (writeIdMap == null) {
      writeIdMap = new HashMap<String, ValidWriteIds>();
    }
    return HiveInputFormat.extractWriteIds(writeIdMap, job, currDesc.getTableName());
  }

  private FetchInputFormatSplit[] splitSampling(SplitSample splitSample,
      FetchInputFormatSplit[] splits) {
    long totalSize = 0;
    for (FetchInputFormatSplit split: splits) {
        totalSize += split.getLength();
    }
    List<FetchInputFormatSplit> result = new ArrayList<FetchInputFormatSplit>(splits.length);
    long targetSize = splitSample.getTargetSize(totalSize);
    int startIndex = splitSample.getSeedNum() % splits.length;
    long size = 0;
    for (int i = 0; i < splits.length; i++) {
      FetchInputFormatSplit split = splits[(startIndex + i) % splits.length];
      result.add(split);
      long splitgLength = split.getLength();
      if (size + splitgLength >= targetSize) {
        if (size + splitgLength > targetSize) {
          split.shrinkedLength = targetSize - size;
        }
        break;
      }
      size += splitgLength;
    }
    return result.toArray(new FetchInputFormatSplit[result.size()]);
  }

  /**
   * Get the next row and push down it to operator tree.
   * Currently only used by FetchTask.
   **/
  public boolean pushRow() throws IOException, HiveException {
    if (operator == null) {
      return false;
    }

    if (work.getRowsComputedUsingStats() != null) {
      for (List<Object> row : work.getRowsComputedUsingStats()) {
        operator.process(row, 0);
      }
      flushRow();
      return true;
    }
    InspectableObject row = getNextRow();
    if (row != null) {
      pushRow(row);
    } else {
      flushRow();
    }
    return row != null;
  }

  protected void pushRow(InspectableObject row) throws HiveException {
    operator.process(row.o, 0);
  }

  protected void flushRow() throws HiveException {
    operator.flush();
  }

  private transient final InspectableObject inspectable = new InspectableObject();

  /**
   * Get the next row. The fetch context is modified appropriately.
   *
   **/
  public InspectableObject getNextRow() throws IOException {
    try {
      while (true) {
        boolean opNotEOF = true;
        if (context != null) {
          context.resetRow();
        }
        if (currRecReader == null) {
          currRecReader = getRecordReader();
          if (currRecReader == null) {
            return null;
          }

          /**
           * Start reading a new file.
           * If file contains header, skip header lines before reading the records.
           * If file contains footer, used FooterBuffer to cache and remove footer
           * records at the end of the file.
           */
          headerCount = Utilities.getHeaderCount(currDesc.getTableDesc());
          footerCount = Utilities.getFooterCount(currDesc.getTableDesc(), job);

          // Skip header lines.
          opNotEOF = Utilities.skipHeader(currRecReader, headerCount, key, value);

          // Initialize footer buffer.
          if (opNotEOF && footerCount > 0) {
            footerBuffer = new FooterBuffer();
            opNotEOF = footerBuffer.initializeBuffer(job, currRecReader, footerCount, key, value);
          }
        }

        if (opNotEOF && footerBuffer == null) {
          /**
           * When file doesn't end after skipping header line
           * and there is no footer lines, read normally.
           */
          opNotEOF = currRecReader.next(key, value);
        }
        if (opNotEOF && footerBuffer != null) {
          opNotEOF = footerBuffer.updateBuffer(job, currRecReader, key, value);
        }
        if (opNotEOF) {
          if (operator != null && context != null && context.inputFileChanged()) {
            // The child operators cleanup if input file has changed
            operator.cleanUpInputFileChanged();
          }
          if (hasVC) {
            row[isPartitioned ? 2 : 1] =
                MapOperator.populateVirtualColumnValues(context, vcCols, vcValues, currSerDe);
          }
          Object deserialized = currSerDe.deserialize(value);
          if (ObjectConverter != null) {
            deserialized = ObjectConverter.convert(deserialized);
          }

          if (hasVC || isPartitioned) {
            row[0] = deserialized;
            inspectable.o = row;
          } else {
            inspectable.o = deserialized;
          }
          inspectable.oi = currSerDe.getObjectInspector();
          return inspectable;
        } else {
          currRecReader.close();
          currRecReader = null;
        }
      }
    } catch (Exception e) {
      throw new IOException(e);
    }
  }

  /**
   * Clear the context, if anything needs to be done.
   *
   **/
  public void clearFetchContext() throws HiveException {
    try {
      if (currRecReader != null) {
        currRecReader.close();
        currRecReader = null;
      }
      closeOperator();
      if (context != null) {
        context.clear();
        context = null;
      }
      this.currPath = null;
      this.iterPath = null;
      this.iterPartDesc = null;
      this.iterSplits = Iterators.emptyIterator();
    } catch (Exception e) {
      throw new HiveException("Failed with exception " + e.getMessage()
          + StringUtils.stringifyException(e));
    }
  }

  public void closeOperator() throws HiveException {
    if (operator != null) {
      operator.close(false);
      operator = null;
    }
  }

  /**
   * used for bucket map join
   */
  public void setupContext(List<Path> paths) {
    this.iterPath = paths.iterator();
    List<PartitionDesc> partitionDescs;
    if (!isPartitioned) {
      this.iterPartDesc = Iterators.cycle(new PartitionDesc(work.getTblDesc(), null));
    } else {
      this.iterPartDesc = work.getPartDescs(paths).iterator();
    }
    this.context = setupExecContext(operator, paths);
  }

  /**
   * returns output ObjectInspector, never null
   */
  public ObjectInspector getOutputObjectInspector() {
    return outputOI;
  }

  private StructObjectInspector setupOutputObjectInspector() throws HiveException {
    TableDesc tableDesc = work.getTblDesc();
    try {
      tableSerDe = tableDesc.getDeserializer(job, true);
      tableOI = (StructObjectInspector) tableSerDe.getObjectInspector();
      if (!isPartitioned) {
        return getTableRowOI(tableOI);
      }
      partKeyOI = getPartitionKeyOI(tableDesc);

      PartitionDesc partDesc = new PartitionDesc(tableDesc, null);
      List<PartitionDesc> listParts = work.getPartDesc();
      // Chose the table descriptor if none of the partitions is present.
      // For eg: consider the query:
      // select /*+mapjoin(T1)*/ count(*) from T1 join T2 on T1.key=T2.key
      // Both T1 and T2 and partitioned tables, but T1 does not have any partitions
      // FetchOperator is invoked for T1, and listParts is empty. In that case,
      // use T1's schema to get the ObjectInspector.
      if (listParts == null || listParts.isEmpty() || !needConversion(tableDesc, listParts)) {
        return getPartitionedRowOI(tableOI);
      }
      convertedOI = (StructObjectInspector) ObjectInspectorConverters.getConvertedOI(
          tableOI, tableOI, null, false);
      return getPartitionedRowOI(convertedOI);
    } catch (Exception e) {
      throw new HiveException("Failed with exception " + e.getMessage()
          + StringUtils.stringifyException(e));
    }
  }

  private StructObjectInspector getTableRowOI(StructObjectInspector valueOI) {
    return hasVC ? ObjectInspectorFactory.getUnionStructObjectInspector(
        Arrays.asList(valueOI, vcsOI)) : valueOI;
  }

  private StructObjectInspector getPartitionedRowOI(StructObjectInspector valueOI) {
    return ObjectInspectorFactory.getUnionStructObjectInspector(
        hasVC ? Arrays.asList(valueOI, partKeyOI, vcsOI) : Arrays.asList(valueOI, partKeyOI));
  }

  private boolean needConversion(PartitionDesc partitionDesc) {
    boolean isAcid = AcidUtils.isTablePropertyTransactional(partitionDesc.getTableDesc().getProperties());
    if (Utilities.isSchemaEvolutionEnabled(job, isAcid) && Utilities.isInputFileFormatSelfDescribing(partitionDesc)) {
      return false;
    }
    return needConversion(partitionDesc.getTableDesc(), Arrays.asList(partitionDesc));
  }

  // if table and all partitions have the same schema and serde, no need to convert
  private boolean needConversion(TableDesc tableDesc, List<PartitionDesc> partDescs) {
    Class<?> tableSerDe = tableDesc.getDeserializerClass();
    SerDeSpec spec = AnnotationUtils.getAnnotation(tableSerDe, SerDeSpec.class);
    if (null == spec) {
      // Serde may not have this optional annotation defined in which case be conservative
      // and say conversion is needed.
      return true;
    }
    String[] schemaProps = spec.schemaProps();
    Properties tableProps = tableDesc.getProperties();
    for (PartitionDesc partitionDesc : partDescs) {
      if (!tableSerDe.getName().equals(partitionDesc.getDeserializerClassName())) {
        return true;
      }
      Properties partProps = partitionDesc.getProperties();
      for (String schemaProp : schemaProps) {
        if (!org.apache.commons.lang3.StringUtils.equals(
            tableProps.getProperty(schemaProp), partProps.getProperty(schemaProp))) {
          return true;
        }
      }
    }
    return false;
  }

  /**
   * Lists status for all files under a given path. Whether or not this is recursive depends on the
   * setting of job configuration parameter mapred.input.dir.recursive.
   *
   * @param fs
   *          file system
   *
   * @param p
   *          path in file system
   *
   * @return list of file status entries
   */
  private FileStatus[] listStatusUnderPath(FileSystem fs, Path p) throws IOException {
    boolean recursive = job.getBoolean(FileInputFormat.INPUT_DIR_RECURSIVE, false);
    // If this is in acid format always read it recursively regardless of what the jobconf says.
    if (!recursive && !AcidUtils.isAcid(p, job)) {
      return fs.listStatus(p, FileUtils.HIDDEN_FILES_PATH_FILTER);
    }
    List<FileStatus> results = new ArrayList<FileStatus>();
    for (FileStatus stat : fs.listStatus(p, FileUtils.HIDDEN_FILES_PATH_FILTER)) {
      FileUtils.listStatusRecursively(fs, stat, results);
    }
    return results.toArray(new FileStatus[results.size()]);
  }

  // for split sampling. shrinkedLength is checked against IOContext.getCurrentBlockStart,
  // which is from RecordReader.getPos(). So some inputformats which does not support getPos()
  // like HiveHBaseTableInputFormat cannot be used with this (todo)
  private static class FetchInputFormatSplit extends HiveInputFormat.HiveInputSplit {

    // shrinked size for this split. counter part of this in normal mode is
    // InputSplitShim.shrinkedLength.
    // what's different is that this is evaluated by unit of row using RecordReader.getPos()
    // and that is evaluated by unit of split using InputSplit.getLength().
    private long shrinkedLength = -1;
    private final InputFormat inputFormat;

    public FetchInputFormatSplit(InputSplit split, InputFormat inputFormat) {
      super(split, inputFormat.getClass().getName());
      this.inputFormat = inputFormat;
    }

    public RecordReader<WritableComparable, Writable> getRecordReader(JobConf job) throws IOException {
      return inputFormat.getRecordReader(getInputSplit(), job, Reporter.NULL);
    }
  }
<<<<<<< HEAD

  public Configuration getJobConf() {
    return job;
=======
  
  private static class FetchInputFormatSplitComparator implements Comparator<FetchInputFormatSplit> {
    @Override
    public int compare(FetchInputFormatSplit a, FetchInputFormatSplit b) {
      final Path ap = a.getPath();
      final Path bp = b.getPath();
      if (ap != null) {
        return (ap.compareTo(bp));
      }
      return Long.signum(a.getLength() - b.getLength());
    }
>>>>>>> e4856ca0
  }
}<|MERGE_RESOLUTION|>--- conflicted
+++ resolved
@@ -741,12 +741,7 @@
       return inputFormat.getRecordReader(getInputSplit(), job, Reporter.NULL);
     }
   }
-<<<<<<< HEAD
-
-  public Configuration getJobConf() {
-    return job;
-=======
-  
+
   private static class FetchInputFormatSplitComparator implements Comparator<FetchInputFormatSplit> {
     @Override
     public int compare(FetchInputFormatSplit a, FetchInputFormatSplit b) {
@@ -757,6 +752,9 @@
       }
       return Long.signum(a.getLength() - b.getLength());
     }
->>>>>>> e4856ca0
+  }
+
+  public Configuration getJobConf() {
+    return job;
   }
 }